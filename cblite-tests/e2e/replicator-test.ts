--- conflicted
+++ resolved
@@ -11,7 +11,6 @@
   Collection,
 } from "cblite-js";
 import { expect } from "chai";
-import { Capacitor } from '@capacitor/core';
 
 /**
  * ReplicatorTests - reminder all test cases must start with 'test' in the name of the method or they will not run
@@ -25,24 +24,15 @@
     super();
   }
 
-<<<<<<< HEAD
   platformDomains = {
     ios: 'localhost',
     android: '10.0.2.2',
   };
 
   private readonly SYNC_GATEWAY_URL = `ws://${this.platformDomains?.[this.platform] ?? 'WRONG PLATFORM'}:4984/projects`;
-=======
-  private readonly SYNC_GATEWAY_URL = Capacitor.getPlatform() === 'android'
-    ? "ws://10.0.2.2:4984/projects"
-    : "ws://localhost:4984/projects";
-  private readonly SYNC_GATEWAY_WRONG_URL = Capacitor.getPlatform() === 'android'
-    ? "ws://10.0.2.2:4984/unknown-db"
-    : "ws://localhost:4984/unknown-db";
->>>>>>> e8fb3aa3
+  private readonly SYNC_GATEWAY_WRONG_URL = `ws://${this.platformDomains?.[this.platform] ?? 'WRONG PLATFORM'}:4984/unknown-db`;
   private readonly TEST_USERNAME = "demo@example.com";
   private readonly TEST_PASSWORD = "P@ssw0rd12";
-
 
   private createConfig(
     type: ReplicatorType = ReplicatorType.PUSH_AND_PULL,
